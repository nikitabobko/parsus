package me.alllex.parsus.parser

import me.alllex.parsus.annotations.ExperimentalParsusApi
import me.alllex.parsus.token.Token
import me.alllex.parsus.token.TokenMatch
import me.alllex.parsus.trace.TokenMatchingEvent
import me.alllex.parsus.trace.TokenMatchingTrace

/**
 * Lexer is responsible for [finding][findMatch] token-matches in the given position
 * in the input string.
 */
@OptIn(ExperimentalParsusApi::class)
internal class Lexer(
    val input: String,
    private val tokens: List<Token>,
    traceTokenMatching: Boolean = false,
) {

    private val ignoredTokens = tokens.filter { it.ignored }
    private val tokensByFirstChar: Map<Char, List<Token>>
//    private var cachedFromIndex: Int = -1
//    private var cachedTokenMatch: TokenMatch? = null

    private val traceEvents: MutableList<TokenMatchingEvent>? = if (traceTokenMatching) mutableListOf() else null

    init {
        tokensByFirstChar = mutableMapOf<Char, MutableList<Token>>()
        val unknownFirstCharTokens = mutableListOf<Token>()
        for (token in tokens) {
            val firstChars = token.firstChars
            if (firstChars.isEmpty()) {
                // If the token first char is unknown, then the first char heuristic cannot be applied.
                // Therefore, we assume that such tokens can start with any character and put them in appropriate buckets
                // to ensure the token priority correctness.
                unknownFirstCharTokens += token
                tokensByFirstChar.values.forEach { it += token }
            } else {
                for (c in firstChars) {
                    tokensByFirstChar.getOrPut(c) { unknownFirstCharTokens.toMutableList() }
                        .add(token)
                }
            }
        }
    }

<<<<<<< HEAD
    fun findMatchOf(fromIndex: Int, targetToken: Token): TokenMatch? {
        var pos = fromIndex
        while (true) {
            matchImpl(pos, targetToken)?.let { return it }

            val preIgnorePos = pos
            for (ignoredToken in ignoredTokens) {
                val ignoredMatch = matchImpl(pos, ignoredToken)
                if (ignoredMatch != null) {
                    pos = ignoredMatch.offset + ignoredMatch.length
                    break
                }
            }

            if (preIgnorePos == pos) {
                // No ignored tokens matched, so we can't find the target token
                return null
            }
=======
    internal fun getTokenMatchingTrace(): TokenMatchingTrace? {
        return traceEvents?.let { TokenMatchingTrace(input, it) }
    }

    fun findMatch(fromIndex: Int): TokenMatch? {
        if (fromIndex == cachedFromIndex && cachedTokenMatch != null) {
            return cachedTokenMatch
>>>>>>> 725491b8
        }
        // The loop will exit via a mismatch, because no tokens can match "after the end of input"
    }

    fun findMatch(fromIndex: Int): TokenMatch? {
//        if (fromIndex == cachedFromIndex && cachedTokenMatch != null) {
//            return cachedTokenMatch
//        }

        val foundTokenMatch = findMatchIgnoring(fromIndex)
//        cachedFromIndex = fromIndex
//        cachedTokenMatch = foundTokenMatch
        return foundTokenMatch
    }

    private fun findMatchIgnoring(fromIndex: Int): TokenMatch? {
        var pos = fromIndex
        while (true) {
            val lex = findMatchImpl(pos) ?: return null
            if (lex.token.ignored) {
                pos = lex.offset + lex.length
                continue
            }

            return lex
        }
    }

    private fun findMatchImpl(fromIndex: Int): TokenMatch? {
        if (fromIndex < input.length) {
            val nextChar = input[fromIndex]
            val byFirstChar = tokensByFirstChar[nextChar].orEmpty()
            for (token in byFirstChar) {
                matchImpl(fromIndex, token)?.let { return it }
            }
        }

        for (token in tokens) {
            matchImpl(fromIndex, token)?.let { return it }
        }
        return null
    }

    private fun matchImpl(fromIndex: Int, token: Token): TokenMatch? {
        val length = token.match(input, fromIndex)
        if (length == 0) {
            traceMismatch(token, fromIndex)
            return null
        }

        val match = TokenMatch(token, fromIndex, length)
        traceMatch(token, match)
        return match
    }

    private fun traceMismatch(token: Token, offset: Int) {
        traceEvents?.add(TokenMatchingEvent(token, offset, null))
    }

    private fun traceMatch(token: Token, match: TokenMatch) {
        traceEvents?.add(TokenMatchingEvent(token, match.offset, match))
    }
}<|MERGE_RESOLUTION|>--- conflicted
+++ resolved
@@ -44,7 +44,10 @@
         }
     }
 
-<<<<<<< HEAD
+    internal fun getTokenMatchingTrace(): TokenMatchingTrace? {
+        return traceEvents?.let { TokenMatchingTrace(input, it) }
+    }
+
     fun findMatchOf(fromIndex: Int, targetToken: Token): TokenMatch? {
         var pos = fromIndex
         while (true) {
@@ -63,15 +66,6 @@
                 // No ignored tokens matched, so we can't find the target token
                 return null
             }
-=======
-    internal fun getTokenMatchingTrace(): TokenMatchingTrace? {
-        return traceEvents?.let { TokenMatchingTrace(input, it) }
-    }
-
-    fun findMatch(fromIndex: Int): TokenMatch? {
-        if (fromIndex == cachedFromIndex && cachedTokenMatch != null) {
-            return cachedTokenMatch
->>>>>>> 725491b8
         }
         // The loop will exit via a mismatch, because no tokens can match "after the end of input"
     }
