package me.alllex.parsus.token

import me.alllex.parsus.parser.Grammar
import org.intellij.lang.annotations.Language

/**
 * A token that [matches] the input using a [regex].
 *
 * @see Grammar.regexToken
 */
class RegexToken(
    private val regex: Regex,
    name: String? = null,
    ignored: Boolean = false,
) : Token(name, ignored) {

    private val pattern: String get() = regex.pattern

    override fun match(input: CharSequence, fromIndex: Int): Int {
        // TODO: consider optimizing this on JVM by reusing a matcher
        val match = regex.matchAt(input, fromIndex) ?: return 0
        return match.value.length
    }

    override fun toString(): String = "RegexToken(${name ?: ""} [$pattern]${if (ignored) " [ignored]" else ""})"
}

<<<<<<< HEAD
=======
private fun Regex.withIgnoreCase(ignoreCase: Boolean) =
    if (!ignoreCase || RegexOption.IGNORE_CASE in options) this
    else Regex(pattern, options + RegexOption.IGNORE_CASE)

// TODO: Add a @Language annotation to automatically highlight the pattern as a regex in the IDE
//  see: https://github.com/kotest/kotest/pull/3397
>>>>>>> bc430212
/**
 * Creates and registers a regex token in this grammar.
 *
 * This token defined by a regular expression [pattern] that is expected to match the input.
 */
fun Grammar<*>.regexToken(
    @Language("RegExp", "", "")
    pattern: String,
    name: String? = null,
    ignored: Boolean = false,
    ignoreCase: Boolean = this.ignoreCase,
): RegexToken = regexToken(Regex(pattern), name, ignored, ignoreCase)

/**
 * Creates and registers a regex token in this grammar.
 *
 * This token defined by a [regular expression][regex] that is expected to match the input.
 */
fun Grammar<*>.regexToken(
    regex: Regex,
    name: String? = null,
    ignored: Boolean = false,
    ignoreCase: Boolean = this.ignoreCase,
): RegexToken = RegexToken(regex.withIgnoreCase(ignoreCase), name, ignored).also { register(it) }

<|MERGE_RESOLUTION|>--- conflicted
+++ resolved
@@ -25,15 +25,10 @@
     override fun toString(): String = "RegexToken(${name ?: ""} [$pattern]${if (ignored) " [ignored]" else ""})"
 }
 
-<<<<<<< HEAD
-=======
 private fun Regex.withIgnoreCase(ignoreCase: Boolean) =
     if (!ignoreCase || RegexOption.IGNORE_CASE in options) this
     else Regex(pattern, options + RegexOption.IGNORE_CASE)
 
-// TODO: Add a @Language annotation to automatically highlight the pattern as a regex in the IDE
-//  see: https://github.com/kotest/kotest/pull/3397
->>>>>>> bc430212
 /**
  * Creates and registers a regex token in this grammar.
  *
